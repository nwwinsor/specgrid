#Reading Grid into memory and grid information

import os
import ConfigParser
import numpy as np
import sqlite3
import numpy as np
import sys
from scipy import ndimage, interpolate
import specgrid
from glob import glob
from pyspec import oned

try:
    import sqlparse
    sqlparse_available = True
except ImportError:
    sqlparse_available = False
    
    
metric_dict = {'lin':lambda x:x,
          'log10': np.log10}

inverse_metric_dict = {'lin':lambda x:x,
                  'log10':lambda x:10**x}

def read_general_config(conf_path='~/.specgrid/specgrid.ini', general_dict={}):
    conf_path = os.path.expanduser(conf_path)
    if not os.path.exists(conf_path):
        raise IOError('Config directory does not exist at %s' % conf_path)

    conf = ConfigParser.ConfigParser()
    conf.read(conf_path)
    
    for item, value in conf.items('general'):
        if item == 'warn_thresh':
            value = int(value) * 1024**2
        general_dict[item] = value
    return general_dict

def read_grid_config(fname, grid_dict={}):
    fname = os.path.expanduser(fname)
    if not os.path.exists(fname):
        raise IOError('No file found at %s' % fname)
    
    conf = ConfigParser.ConfigParser()
    conf.read(fname)
    for grid in conf.sections():
        grid_dict[grid] = {}
        for item, value in conf.items(grid):
            if item == 'datatype':
                if value == 'float64': value = np.float64
                else: raise TypeError('Type %s not supported' % value)
            
            elif item == 'specsize':
                value = int(value)
            
            elif item == 'indexdb' or item == 'datadir':
                value = os.path.expanduser(value)
            
            elif item == 'r':
                value = np.float64(value)
            
            elif item.startswith('default_'):
                try:
                    value = np.float64(value)
                except ValueError:
                    value = value
            
            elif item.startswith('ignore_'):
                value = (value.lower().strip() in ('true', '1'))
                
            grid_dict[grid][item] = value
    return grid_dict

def read_standard_grid_configs(conf_path='~/.specgrid/', grid_dict={}):
    conf_path = os.path.expanduser(conf_path)
    if not os.path.exists(conf_path):
        raise IOError('Config directory does not exist at %s' % conf_path)
    conf = ConfigParser.ConfigParser()
    for fname in glob(os.path.join(conf_path,'*.ini')):
        if 'specgrid.ini' in fname: continue
        print fname
        grid_dict = read_grid_config(fname, grid_dict)
    
    return grid_dict


def read_grid(grid_name, **kwargs):
    """Reading in the spectral grid and creating a specgrid dir
    Parameters:
    -----------
    grid_name: str
        Name of the grid to be read
        
    grid_dict: dict
        Specific grid configuration
    general_dict: dict
        General configuration for all grids,
    
    warn_size: bool
        Warn if requested dataset is above warning threshold. Interactive keypress required
        Threshold can be set in specgrid.ini
        
    ignore: tuple
        ignore the parameter in the select and grid.
        
    normalizer: normalize object
        normalizer object"""
    
    #Readint grid configuration
    
    warn_size = kwargs.pop('warn_size', True)
    grid_dict = kwargs.pop('grid_dict', None)
    general_dict = kwargs.pop('general_dict', None)
    normalizer = kwargs.get('normalizer', None)
    convolver = kwargs.get('convolver', None)
    ignore = kwargs.pop('ignore', ())
    
    if general_dict == None:
        general_dict = read_general_config()
    if grid_dict == None:
        grid_dict = read_standard_grid_configs()
    
    
    #Reading configuration dictionary for specific grid
    config_dict = grid_dict[grid_name]
    defaults = {keyword.replace('default_', '') : config_dict[keyword] for keyword in config_dict if keyword.startswith('default')}
    table_name = config_dict['table']
    conn = sqlite3.connect(config_dict['indexdb'])
    
    #getting parameter names
    param_names = map(str, zip(*conn.execute('pragma table_info(%s)' % table_name).fetchall())[1])
    param_names.remove('id')
    param_names.remove('fname')
    param_values = []
    
    param_dict = {}
    
    for param in param_names:
        #first check if param_exists
        if param in ignore:
            param_dict[param] = 'ignore'
        elif param in kwargs:
            param_dict[param] = kwargs[param]
        elif param in grid_dict[grid_name]:
            param_dict[param] = grid_dict[grid_name][param]
        else:
            print 'ignoring param %s' % param
        
    
  
    
    grid_query_conditions = []

    #now add the limitations
    
    for param_name, param_value in param_dict.items():
        #specifically requesting a None selection on a parameter
                
        if param_value == 'query':
            continue
        
        elif param_value == 'ignore':
            continue
        
        if isinstance(param_value, basestring):
            grid_query_conditions.append("%s='%s'" % (param_name, param_value))
            
            
        elif not np.iterable(param_value):
            grid_query_conditions.append('%s=%s' % (param_name, param_value))
        
        elif len(param_value) == 2:
            
            if param_value.count(None) == 0:
                grid_query_conditions.append('%s between %s and %s' % (param_name, param_value[0], param_value[1]))
                param_dict[param_name] = 'query'
                
            elif param_value.count(None) == 1:
                if param_value[0] == None:
                    grid_query_conditions.append('%s <= %s' % (param_name, param_value[1]))
                elif param_value[1] == None:
                    grid_query_conditions.append('%s >= %s' % (param_name, param_value[0]))
                
                param_dict[param_name] = 'query'
            
            elif param_value.count(None) == 2:
                param_dict[param_name] = 'query'
            
            
        else: raise ValueError('params only support tuple or single numbers')

    requested_param_names = [param_name for param_name in param_dict if param_dict[param_name]=='query']

    grid_query = 'select %s, fname from %s' % (','.join(requested_param_names), table_name)
    
    if len(grid_query_conditions) > 0:
        grid_query += ' where %s' % ' and '.join(grid_query_conditions)
    
    grid_query += ' order by %s' % ','.join(requested_param_names)
    
    
    print 'Constructed database query out of input:\n' + '-'*40 
    if sqlparse_available:
        print sqlparse.format(grid_query, reindent=True, keyword_case='upper')
    else:
        print grid_query
    print '-'*40 + '\n'
    raw_data = conn.execute(grid_query).fetchall()
    requested_params = np.array(zip(*zip(*raw_data)[:-1]))

    fnames = zip(*raw_data)[-1]
    
    grid_points = len(fnames)
    
    if grid_points == 0:
        raise ValueError('Your query did not return any gridpoints. Data requested lies outside grid.')
    
    print "Found %d gridpoints" % grid_points
    data_size = grid_points * config_dict['specsize']
    
    
    
    if data_size < 1024:
        data_size_string = '%d bytes' % data_size
    elif data_size < 1024**2:
        data_size_string = '%.2f kilobytes' % (data_size / 1024.)
    elif data_size < 1024**3:
        data_size_string = '%.2f megabytes' % (data_size / 1024.**2)
    else:
        data_size_string = '%.2f gigabytes' % (data_size / 1024.**3)
    
    print "Loading %s into memory" % data_size_string
    
    
    if data_size > general_dict['warn_thresh'] and warn_size:
        print "WARNING " * 3
        print "Requested data is above specified warning threshold of %.2f MB" % (general_dict['warn_thresh'] / 1024**2)
        if not raw_input('Continue [Y/N]').lower().startswith('y'):
            return
    
    
    #reading metrics
    metric = {}
    inverse_metric = {}
    for key, value in config_dict.items():
        if key.startswith('metric_'):
            metric[key[7:]] = metric_dict[value]
            inverse_metric[key[7:]] = inverse_metric_dict[value]
        
    
    wave = np.fromfile(config_dict['datadir'] + 'wave.npmap')
    fluxes = load_spectra(config_dict, fnames, wave, **kwargs)
    
    
    return specgrid.specgrid(requested_params, fluxes, wave,
                             requested_param_names, normalizer=normalizer, convolver=convolver,
                             metric=metric, inverse_metric=inverse_metric)

def load_spectra(config_dict, fnames, wave, **kwargs):
    
    normalizer = kwargs.get('normalizer', None)
    convolver = kwargs.get('convolver', None)
    interpolate = kwargs.get('interpolate', None)
    
    if normalizer != None:
        normalizer.wave = wave
        
    
    if convolver != None:
        convolver.set_wave(wave)
    if interpolate is not None:
        pixel_per_spectrum = len(interpolate)
    elif config_dict['datatype'] == np.float64:
        pixel_per_spectrum = config_dict['specsize'] / 8
    else:
        raise ValueError("Datatype %s not implemented for spectra" % config_dict['datatype'])

    #initializing spectral grid
    fluxes = np.empty((len(fnames), pixel_per_spectrum))
    
    print ("Loading spectra")
    for i, fname in enumerate(fnames):
        sys.stdout.write('\rat %d of %d  [%.2f %%]' % (i, len(fnames), 100.*float(i)/float(len(fnames))))
        sys.stdout.flush()
        flux = np.fromfile(config_dict['datadir'] + fname, dtype = config_dict['datatype'])
        
        if convolver is not None:
            flux = convolver.convolve_grid(flux)
        if normalizer is not None:
            flux = normalizer.normalize_grid(flux)
        
        if interpolate is not None:
            interpolator = interpolate.interp1d(wave, flux, bounds_error=False, fill_value=np.nan)
            flux = interpolator(interpolate)
            
        fluxes[i] = flux
    return fluxes
    
    

class NormRange(object):
        
    def _set_wave(self, wave):
        self._wave = wave
        if self._wave is not None:
            self.calculate_idx()
        
    def _get_wave(self):
        return self._wave
    
    wave = property(_get_wave, _set_wave)
    
    def calculate_idx(self):
        self.min_idx = self.wave.searchsorted(self.norm_range[0])
        self.max_idx = self.wave.searchsorted(self.norm_range[1])
    

    def __init__(self, norm_range, wave=None):
        self.norm_range = norm_range
        
        if wave is not None:
            self._wave = wave
            self.calculate_idx()    
        

    
    def normalize_grid(self, flux):
        norm_factor = np.mean(flux[self.min_idx:self.max_idx])
        return flux / norm_factor
    
    def normalize_spectrum(self, spectrum):
        norm_factor = spectrum[slice(*self.norm_range)].flux.mean()
        return spectrum / norm_factor
    
class NormFit(object):
    def __init__(self,
                 low_rej=2.0,
                 high_rej=3.0,
                 function='legendre',
                 maxiter=3, order=5,
                 mode='normal',
                 mask=None,
                 wave=None):
        self.low_rej = low_rej
        self.high_rej = high_rej
        self.function = function
        self.maxiter = maxiter
        self.order = order
        self.mode = mode
        self.wave = wave
        
    def normalize_grid(self, flux):
        curspec = oned.onedspec(self.wave, flux, mode='waveflux')
        cont = oned.continuum2(curspec,
                        low_rej=self.low_rej,
                        high_rej=self.high_rej,
                        function=self.function,
                        maxiter=self.maxiter,
                        order=self.order,
                        mode=self.mode)
        return (curspec / cont).flux
    
class ConvolveResolution(object):
    def __init__(self, requested_resolution, initial_resolution=np.inf, wave=None):
        self.requested_resolution = requested_resolution
        self.initial_resolution = initial_resolution
    
    def set_wave(self, wave):
        self.wave = wave
    
    def convolve_grid(self, flux):
        tmp_spec = oned.onedspec(self.wave, flux, mode='waveflux')
        convolved_spec = tmp_spec.convolve_profile(self.requested_resolution, self.initial_resolution)
        return convolved_spec.flux


class ConvolveGauss(object):
    def __init__(self, sigma, wave=None):
        self.sigma = sigma
        if wave is not None: self.set_wave(wave)

    def set_wave(self, wave):
        self.wave = wave
        self.world2pix = 1/float(abs(wave[1]-wave[0]))
        self.pixsigma = self.sigma * self.world2pix
    def convolve_grid(self, flux):
#        tmp_spec = oned.onedspec(self.wave, flux, mode='waveflux')
        convolved_flux = ndimage.gaussian_filter1d(flux, self.pixsigma)
#        convolved_spec = tmp_spec.convolve_profile(self.requested_resolution, self.initial_resolution)
        return convolved_flux

class MARCSConvolveProfile(ConvolveGauss):
    def __init__(self, requested_resolution, initial_resolution=20000, wave=None):
        self.requested_resolution = requested_resolution
<<<<<<< HEAD
        self.resolution = np.sqrt(initial_resolution**-2 - requested_resolution**-2)**-1
=======
        self.resolution = np.sqrt(inital_resolution**-2 - requested_resolution**-2)**-1
>>>>>>> 3d75c589
    def set_wave(self, wave):
        self.wave = wave
        self.pixsigma = marcs.wave[0]/self.resolution/(marcs.wave[1]-marcs.wave[0])<|MERGE_RESOLUTION|>--- conflicted
+++ resolved
@@ -394,11 +394,7 @@
 class MARCSConvolveProfile(ConvolveGauss):
     def __init__(self, requested_resolution, initial_resolution=20000, wave=None):
         self.requested_resolution = requested_resolution
-<<<<<<< HEAD
-        self.resolution = np.sqrt(initial_resolution**-2 - requested_resolution**-2)**-1
-=======
-        self.resolution = np.sqrt(inital_resolution**-2 - requested_resolution**-2)**-1
->>>>>>> 3d75c589
+        self.resolution = np.sqrt(requested_resolution**-2 - initial_resolution**-2)**-1
     def set_wave(self, wave):
         self.wave = wave
-        self.pixsigma = marcs.wave[0]/self.resolution/(marcs.wave[1]-marcs.wave[0])+        self.pixsigma = self.wave[0]/self.resolution/(self.wave[1]-self.wave[0])