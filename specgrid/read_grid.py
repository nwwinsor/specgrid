--- conflicted
+++ resolved
@@ -269,7 +269,7 @@
         
     
     if convolver != None:
-        convolver.wave = wave
+        convolver.set_wave(wave)
 
     if config_dict['datatype'] == np.float64:
         pixel_per_spectrum = config_dict['specsize'] / 8
@@ -377,11 +377,8 @@
 class ConvolveGauss(object):
     def __init__(self, sigma, wave=None):
         self.sigma = sigma
-<<<<<<< HEAD
         if wave is not None: self.set_wave(wave)
-=======
-        self.world2pix
->>>>>>> 1f5671ea
+
     def set_wave(self, wave):
         self.wave = wave
         self.world2pix = 1/float(abs(wave[1]-wave[0]))
